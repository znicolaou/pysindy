--- conflicted
+++ resolved
@@ -730,13 +730,8 @@
         function_names=library_function_names,
         derivative_order=4,
         spatiotemporal_grid=spatiotemporal_grid,
-<<<<<<< HEAD
-        H_xt=2,
-        K=2,
-=======
         H_xt=4,
         K=10,
->>>>>>> 04a8374b
         include_bias=True,
         is_uniform=False,
     )
@@ -760,13 +755,8 @@
         function_names=library_function_names,
         derivative_order=4,
         spatiotemporal_grid=spatiotemporal_grid,
-<<<<<<< HEAD
-        H_xt=2,
-        K=2,
-=======
         H_xt=4,
         K=10,
->>>>>>> 04a8374b
         include_bias=True,
         is_uniform=False,
     )
@@ -792,13 +782,8 @@
         function_names=library_function_names,
         derivative_order=2,
         spatiotemporal_grid=spatiotemporal_grid,
-<<<<<<< HEAD
-        K=2,
-        H_xt=4,
-=======
         H_xt=4,
         K=10,
->>>>>>> 04a8374b
         include_bias=True,
         is_uniform=False,
     )
