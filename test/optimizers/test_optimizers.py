--- conflicted
+++ resolved
@@ -16,7 +16,6 @@
 
 
 @pytest.mark.parametrize(
-<<<<<<< HEAD
     'optimizer',
     [
         STLSQ(),
@@ -24,15 +23,6 @@
         LASSO(),
         ElasticNet(),
     ]
-=======
-    "data, optimizer",
-    [
-        (data_1d(), STLSQ()),
-        (data_1d(), SR3()),
-        (data_1d(), LASSO()),
-        (data_1d(), ElasticNet()),
-    ],
->>>>>>> 9a2ba4f5
 )
 def test_fit(data_1d, optimizer):
     x, x_dot = data_1d
@@ -97,7 +87,6 @@
 
 # The different captilizations are intentional;
 # I want to make sure different versions are recognized
-<<<<<<< HEAD
 @pytest.mark.parametrize(
     'thresholder',
     [
@@ -106,9 +95,6 @@
         'CAD'
     ]
 )
-=======
-@pytest.mark.parametrize("thresholder", [("L0"), ("l1"), ("CAD")])
->>>>>>> 9a2ba4f5
 def test_sr3_prox_functions(data_1d, thresholder):
     x, x_dot = data_1d
     model = SR3(thresholder=thresholder)
