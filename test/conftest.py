"""
Shared pytest fixtures for unit tests.
"""
import numpy as np
import pytest
from scipy.integrate import solve_ivp

from pysindy.differentiation import FiniteDifference
from pysindy.differentiation import SpectralDerivative
from pysindy.feature_library import CustomLibrary
from pysindy.feature_library import FourierLibrary
from pysindy.feature_library import GeneralizedLibrary
from pysindy.feature_library import PDELibrary
from pysindy.feature_library import PolynomialLibrary
from pysindy.feature_library import SINDyPILibrary
from pysindy.utils.odes import logistic_map
from pysindy.utils.odes import logistic_map_control
from pysindy.utils.odes import logistic_map_multicontrol
from pysindy.utils.odes import lorenz
from pysindy.utils.odes import lorenz_control


@pytest.fixture
def data_1d():
    t = np.linspace(0, 5, 100)
    x = 2 * t.reshape(-1, 1)
    return x, t


@pytest.fixture
def data_1d_bad_shape():
    t = np.linspace(0, 5, 100)
    x = 2 * t
    return x, t


@pytest.fixture
def data_lorenz():

    t = np.linspace(0, 5, 500)
    x0 = [8, 27, -7]
    x = solve_ivp(lorenz, (t[0], t[-1]), x0, t_eval=t).y.T

    return x, t


@pytest.fixture
def data_multiple_trajctories():

    n_points = [100, 200, 500]
    initial_conditions = [
        [8, 27, -7],
        [-10.9595724, 21.7346758, 24.5722540],
        [-3.95406365, -9.21825124, 12.07459147],
    ]

    x_list = []
    t_list = []
    for n, x0 in zip(n_points, initial_conditions):
        t = np.linspace(0, 5, n)
        t_list.append(t)
        x_list.append(solve_ivp(lorenz, (t[0], t[-1]), x0, t_eval=t).y.T)

    return x_list, t_list


@pytest.fixture
def diffuse_multiple_trajectories():
    def diffuse(t, u, dx, nx):
        u = np.reshape(u, nx)
        du = SpectralDerivative(d=2, axis=0)._differentiate(u, dx)
        return np.reshape(u * du, nx)

    # Required for accurate solve_ivp results
    integrator_keywords = {}
    integrator_keywords["rtol"] = 1e-12
    integrator_keywords["method"] = "LSODA"
    integrator_keywords["atol"] = 1e-12
    N = 200
    h0 = 1.0
    L = 5
    T = 1
    t = np.linspace(0, T, N)
    x = np.arange(0, N) * L / N
    ep = 0.5 * h0
    y0 = np.reshape(
        h0 + ep * np.cos(4 * np.pi / L * x) + ep * np.cos(2 * np.pi / L * x), N
    )
    y1 = np.reshape(
        h0 + ep * np.cos(4 * np.pi / L * x) - ep * np.cos(2 * np.pi / L * x), N
    )
    dx = x[1] - x[0]
    sol1 = solve_ivp(
        diffuse, (t[0], t[-1]), y0=y0, t_eval=t, args=(dx, N), **integrator_keywords
    )
    sol2 = solve_ivp(
        diffuse, (t[0], t[-1]), y0=y1, t_eval=t, args=(dx, N), **integrator_keywords
    )
    u = [np.reshape(sol1.y, (N, N, 1)), np.reshape(sol2.y, (N, N, 1))]
    return t, x, u


@pytest.fixture
def data_discrete_time():

    n_steps = 100
    mu = 3.6
    x = np.zeros((n_steps))
    x[0] = 0.5
    for i in range(1, n_steps):
        x[i] = logistic_map(x[i - 1], mu)

    return x


@pytest.fixture
def data_discrete_time_multiple_trajectories():

    n_steps = 100
    mus = [1, 2.3, 3.6]
    x = [np.zeros((n_steps)) for mu in mus]
    for i, mu in enumerate(mus):
        x[i][0] = 0.5
        for k in range(1, n_steps):
            x[i][k] = logistic_map(x[i][k - 1], mu)

    return x


@pytest.fixture
def data_1d_random_pde():
<<<<<<< HEAD
    n = 50
=======
    n = 100
>>>>>>> 04a8374b
    t = np.linspace(0, 10, n)
    dt = t[1] - t[0]
    x = np.linspace(0, 10, n)
    u = np.random.randn(n, n, 1)
    u_dot = FiniteDifference(axis=1)._differentiate(u, t=dt)
    return t, x, u, u_dot


@pytest.fixture
def data_2d_random_pde():
    n = 4
    t = np.linspace(0, 10, n)
    dt = t[1] - t[0]
    x = np.linspace(0, 10, n)
    y = np.linspace(0, 10, n)
    X, Y = np.meshgrid(x, y)
    spatial_grid = np.asarray([X, Y]).T
    u = np.random.randn(n, n, n, 2)
    u_dot = FiniteDifference(axis=2)._differentiate(u, t=dt)
    return spatial_grid, u, u_dot


@pytest.fixture
def data_3d_random_pde():
    n = 4
    t = np.linspace(0, 10, n)
    dt = t[1] - t[0]
    x = np.linspace(0, 10, n)
    y = np.linspace(0, 10, n)
    z = np.linspace(0, 10, n)
    (
        X,
        Y,
        Z,
    ) = np.meshgrid(x, y, z, indexing="ij")
    spatial_grid = np.asarray([X, Y, Z])
    spatial_grid = np.transpose(spatial_grid, axes=[1, 2, 3, 0])
    u = np.random.randn(n, n, n, n, 2)
    u_dot = FiniteDifference(axis=3)._differentiate(u, t=dt)
    return spatial_grid, u, u_dot


@pytest.fixture
def data_5d_random_pde():
    n = 4
    t = np.linspace(0, n, n)
    dt = t[1] - t[0]
    v = np.linspace(0, 10, n)
    w = np.linspace(0, 10, n)
    x = np.linspace(0, 10, n)
    y = np.linspace(0, 10, n)
    z = np.linspace(0, 10, n)
    V, W, X, Y, Z = np.meshgrid(v, w, x, y, z, indexing="ij")
    spatial_grid = np.asarray([V, W, X, Y, Z])
    spatial_grid = np.transpose(spatial_grid, axes=[1, 2, 3, 4, 5, 0])
    u = np.random.randn(n, n, n, n, n, n, 2)
    u_dot = FiniteDifference(axis=5)._differentiate(u, t=dt)
    return spatial_grid, u, u_dot


@pytest.fixture
def data_2d_resolved_pde():
    n = 8
    nt = 1000
    t = np.linspace(0, 10, nt)
    dt = t[1] - t[0]
    x = np.linspace(0, 10, n)
    y = np.linspace(0, 10, n)
    X, Y = np.meshgrid(x, y)
    spatial_grid = np.asarray([X, Y]).T
    u = np.random.randn(n, n, nt, 2)
    u_dot = FiniteDifference(axis=-2)._differentiate(u, t=dt)
    return spatial_grid, u, u_dot


@pytest.fixture
def data_derivative_1d():
    x = 2 * np.linspace(1, 100, 100)
    x_dot = 2 * np.ones(100).reshape(-1, 1)
    return x, x_dot


@pytest.fixture
def data_derivative_quasiperiodic_1d():
    t = np.arange(1000) * 2 * np.pi / 1000
    x = 2 * np.sin(t)
    x_dot = 2 * np.cos(t).reshape(-1, 1)
    return t, x, x_dot


@pytest.fixture
def data_derivative_2d():
    x = np.zeros((100, 2))
    x[:, 0] = 2 * np.linspace(1, 100, 100)
    x[:, 1] = -10 * np.linspace(1, 100, 100)

    x_dot = np.ones((100, 2))
    x_dot[:, 0] *= 2
    x_dot[:, 1] *= -10
    return x, x_dot


@pytest.fixture
def data_derivative_quasiperiodic_2d():
    t = np.arange(1000) * 2 * np.pi / 1000
    x = np.zeros((1000, 2))
    x[:, 0] = 2 * np.sin(t)
    x[:, 1] = 2 * np.cos(2 * t)
    x_dot = np.zeros((1000, 2))
    x_dot[:, 0] = 2 * np.cos(t)
    x_dot[:, 1] = -4 * np.sin(2 * t)
    return t, x, x_dot


@pytest.fixture
def data_2dspatial():
    u = np.zeros((100, 50, 2))
    x = np.linspace(1, 100, 100)
    y = np.linspace(1, 50, 50)
    X, Y = np.meshgrid(x, y, indexing="ij")
    u[:, :, 0] = np.cos(X) * np.sin(Y)
    u[:, :, 1] = -np.sin(X) * np.cos(Y) ** 2
    return x, y, u


@pytest.fixture
def data_custom_library():
    library_functions = [
        lambda x: x,
        lambda x: x**2,
        lambda x: 0 * x,
        lambda x, y: x * y,
    ]
    function_names = [
        lambda s: str(s),
        lambda s: str(s) + "^2",
        lambda s: "0",
        lambda s, t: str(s) + " " + str(t),
    ]

    return CustomLibrary(
        library_functions=library_functions, function_names=function_names
    )


@pytest.fixture
def data_custom_library_bias():
    library_functions = [
        lambda x: x,
        lambda x: x**2,
        lambda x: 0 * x,
        lambda x, y: x * y,
    ]
    function_names = [
        lambda s: str(s),
        lambda s: str(s) + "^2",
        lambda s: "0",
        lambda s, t: str(s) + " " + str(t),
    ]

    return CustomLibrary(
        library_functions=library_functions,
        function_names=function_names,
        include_bias=True,
    )


@pytest.fixture
def data_quadratic_library():
    library_functions = [
        lambda x: x,
        lambda x, y: x * y,
        lambda x: x**2,
    ]
    function_names = [
        lambda x: str(x),
        lambda x, y: "{} * {}".format(x, y),
        lambda x: "{}^2".format(x),
    ]
    return CustomLibrary(
        library_functions=library_functions, function_names=function_names
    )


@pytest.fixture
def data_generalized_library():
    tensor_array = [[1, 1]]
    inputs_temp = np.tile([0, 1, 2], 2)
    inputs_per_library = np.reshape(inputs_temp, (2, 3))
    return GeneralizedLibrary(
        [PolynomialLibrary(), FourierLibrary()],
        tensor_array=tensor_array,
        inputs_per_library=inputs_per_library,
    )


@pytest.fixture
def data_sindypi_library():
    library_functions = [
        lambda x: x,
        lambda x: x**2,
        lambda x, y: x * y,
    ]
    x_dot_library_functions = [lambda x: x]
    function_names = [
        lambda s: str(s),
        lambda s: str(s) + "^2",
        lambda s, t: str(s) + " " + str(t),
        lambda s: str(s),
    ]
    t = np.linspace(0, 5, 500)

    return SINDyPILibrary(
        library_functions=library_functions,
        x_dot_library_functions=x_dot_library_functions,
        function_names=function_names,
        t=t,
    )


@pytest.fixture
def data_ode_library():
    library_functions = [
        lambda x: x,
        lambda x: x**2,
        lambda x, y: x * y,
    ]
    function_names = [
        lambda s: str(s),
        lambda s: str(s) + "^2",
        lambda s, t: str(s) + " " + str(t),
    ]

    return PDELibrary(
        library_functions=library_functions,
        function_names=function_names,
    )


@pytest.fixture
def data_pde_library():
    spatial_grid = np.linspace(0, 10)
    library_functions = [
        lambda x: x,
        lambda x: x**2,
        lambda x, y: x * y,
    ]
    function_names = [
        lambda s: str(s),
        lambda s: str(s) + "^2",
        lambda s, t: str(s) + " " + str(t),
    ]

    return PDELibrary(
        library_functions=library_functions,
        function_names=function_names,
        spatial_grid=spatial_grid,
        derivative_order=4,
    )


@pytest.fixture
def data_linear_oscillator_corrupted():
    t = np.linspace(0, 1, 100)
    x = 3 * np.exp(-2 * t)
    y = 0.5 * np.exp(t)
    np.random.seed(1)
    corrupt_idxs = np.random.choice(np.arange(1, t.size - 1), t.size // 20)
    x[corrupt_idxs] = 0
    X = np.stack((x, y), axis=-1)
    X_dot = FiniteDifference(order=2)(X, t)

    # build an array of the indices of samples that should be trimmed
    trimmed_idxs = np.concatenate((corrupt_idxs - 1, corrupt_idxs, corrupt_idxs + 1))
    trimming_array = np.ones(X.shape[0])
    trimming_array[trimmed_idxs] = 0.0

    return X, X_dot, trimming_array


@pytest.fixture
def data_linear_combination():
    t = np.linspace(0, 5, 100)
    x = np.stack((np.exp(t), np.sin(t), np.cos(t)), axis=-1)
    y = np.stack((x[:, 0] + x[:, 1], x[:, 1] + x[:, 2]), axis=-1)

    return x, y


# Datasets with control inputs


@pytest.fixture
def data_lorenz_c_1d():
    def u_fun(t):
        if len(np.shape(t)) == 0:
            return np.column_stack([np.sin(2 * t), 0])
        else:
            return np.column_stack([np.sin(2 * t), np.zeros(len(t))])

    t = np.linspace(0, 5, 500)
    x0 = [8, 27, -7]
    x = solve_ivp(lorenz_control, (t[0], t[-1]), x0, t_eval=t, args=(u_fun,)).y.T
    u = u_fun(t)

    return x, t, u, u_fun


@pytest.fixture
def data_lorenz_c_2d():
    def u_fun(t):
        return np.column_stack([np.sin(2 * t), t**2])

    t = np.linspace(0, 5, 500)
    x0 = [8, 27, -7]
    x = solve_ivp(lorenz_control, (t[0], t[-1]), x0, t_eval=t, args=(u_fun,)).y.T
    u = u_fun(t)

    return x, t, u, u_fun


@pytest.fixture
def data_discrete_time_c():

    n_steps = 100
    mu = 3.6

    u = 0.01 * np.random.randn(n_steps)
    x = np.zeros((n_steps))
    x[0] = 0.5

    for i in range(1, n_steps):
        x[i] = logistic_map_control(x[i - 1], mu, u[i - 1])

    return x, u


@pytest.fixture
def data_discrete_time_c_multivariable():

    n_steps = 100
    mu = 3.6

    u1 = 0.1 * np.random.randn(n_steps)
    u2 = 0.1 * np.random.randn(n_steps)
    u = np.column_stack((u1, u2))
    x = np.zeros((n_steps))
    x[0] = 0.5
    for i in range(1, n_steps):
        x[i] = logistic_map_multicontrol(x[i - 1], mu, u[i - 1])

    return x, u


@pytest.fixture
def data_discrete_time_multiple_trajectories_c():

    n_steps = 100
    mus = [1, 2.3, 3.6]
    u = [0.001 * np.random.randn(n_steps) for mu in mus]
    x = [np.zeros((n_steps)) for mu in mus]
    for i, mu in enumerate(mus):
        x[i][0] = 0.5
        for k in range(1, n_steps):
            x[i][k] = logistic_map_control(x[i][k - 1], mu, u[i][k - 1])

    return x, u<|MERGE_RESOLUTION|>--- conflicted
+++ resolved
@@ -129,11 +129,7 @@
 
 @pytest.fixture
 def data_1d_random_pde():
-<<<<<<< HEAD
-    n = 50
-=======
     n = 100
->>>>>>> 04a8374b
     t = np.linspace(0, 10, n)
     dt = t[1] - t[0]
     x = np.linspace(0, 10, n)
