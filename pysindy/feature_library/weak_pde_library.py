import warnings
from itertools import combinations
from itertools import combinations_with_replacement as combinations_w_r
from itertools import product as iproduct

import numpy as np
<<<<<<< HEAD
from scipy.interpolate import RegularGridInterpolator
from scipy.special import hyp2f1
from scipy.special import poch
=======
from scipy.special import binom
from scipy.special import perm
>>>>>>> 04a8374b
from sklearn import __version__
from sklearn.utils import check_array
from sklearn.utils.validation import check_is_fitted

from .base import BaseFeatureLibrary
from pysindy.differentiation import FiniteDifference

# from scipy.integrate import trapezoid


class WeakPDELibrary(BaseFeatureLibrary):
    """Generate a weak formulation library with custom functions and,
       optionally, any spatial derivatives in arbitrary dimensions.

       The features in the weak formulation are integrals of derivatives of input data
       multiplied by a test function phi, which are evaluated on K subdomains
       randomly sampled across the spatiotemporal grid. Each subdomain
       is initial generated with a size H_xt along each axis, and is then shrunk
       such that the left and right boundaries lie on spatiotemporal grid points.
       The expressions are integrated by parts to remove as many derivatives from the
       input data as possible and put the derivatives onto the test functions.

       The weak integral features are calculated assuming the function f(x) to
       integrate against derivatives of the test function dphi(x)
       is linear between grid points provided by the data:
       f(x)=f_i+(x-x_i)/(x_{i+1}-x_i)*(f_{i+1}-f_i)
       Thus f(x)*dphi(x) is approximated as a piecewise polynomial.
       The piecewise components are integrated analytically. To improve performance,
       the complete integral is expressed as a dot product of weights against the
       input data f_i, which enables vectorized evaulations.

    Parameters
    ----------
    library_functions : list of mathematical functions, optional (default None)
        Functions to include in the library. Each function will be
        applied to each input variable (but not their derivatives)

    derivative_order : int, optional (default 0)
        Order of derivative to take on each input variable,
        can be arbitrary non-negative integer.

    spatiotemporal_grid : np.ndarray (default None)
        The spatiotemporal grid for computing derivatives.
        This variable must be specified with
        at least one dimension corresponding to a temporal grid, so that
        integration by parts can be done in the weak formulation.

    function_names : list of functions, optional (default None)
        List of functions used to generate feature names for each library
        function. Each name function must take a string input (representing
        a variable name), and output a string depiction of the respective
        mathematical function applied to that variable. For example, if the
        first library function is sine, the name function might return
        :math:`\\sin(x)` given :math:`x` as input. The function_names list
        must be the same length as library_functions.
        If no list of function names is provided, defaults to using
        :math:`[ f_0(x),f_1(x), f_2(x), \\ldots ]`.

    interaction_only : boolean, optional (default True)
        Whether to omit self-interaction terms.
        If True, function evaulations of the form :math:`f(x,x)`
        and :math:`f(x,y,x)` will be omitted, but those of the form
        :math:`f(x,y)` and :math:`f(x,y,z)` will be included.
        If False, all combinations will be included.

    include_bias : boolean, optional (default False)
        If True (default), then include a bias column, the feature in which
        all polynomial powers are zero (i.e. a column of ones - acts as an
        intercept term in a linear model).
        This is hard to do with just lambda functions, because if the system
        is not 1D, lambdas will generate duplicates.

    include_interaction : boolean, optional (default True)
        This is a different than the use for the PolynomialLibrary. If true,
        it generates all the mixed derivative terms. If false, the library
        will consist of only pure no-derivative terms and pure derivative
        terms, with no mixed terms.

    is_uniform : boolean, optional (default True)
        If True, assume the grid is uniform in all spatial directions, so
        can use uniform grid spacing for the derivative calculations.

    K : int, optional (default 100)
        Number of domain centers, corresponding to subdomain squares of length
        Hxt. If K is not
        specified, defaults to 100.

    H_xt : array of floats, optional (default None)
        Half of the length of the square subdomains in each spatiotemporal
        direction. If H_xt is not specified, defaults to H_xt = L_xt / 20,
        where L_xt is the length of the full domain in each spatiotemporal
        direction. If H_xt is specified as a scalar, this value will be applied
        to all dimensions of the subdomains.

    p : int, optional (default 4)
        Positive integer to define the polynomial degree of the spatial weights
        used for weak/integral SINDy.

    library_ensemble : boolean, optional (default False)
        Whether or not to use library bagging (regress on subset of the
        candidate terms in the library)

    ensemble_indices : integer array, optional (default [0])
        The indices to use for ensembling the library.

    periodic : boolean, optional (default False)
        If True, assume the grid is periodic in all spatial directions.

    num_pts_per_domain : int, deprecated (default None)
        Included here to retain backwards compatability with older code
        that uses this parameter. However, it merely raises a
        DeprecationWarning and then is ignored.

    Attributes
    ----------
    functions : list of functions
        Mathematical library functions to be applied to each input feature.

    function_names : list of functions
        Functions for generating string representations of each library
        function.

    n_input_features_ : int
        The total number of input features.
        WARNING: This is deprecated in scikit-learn version 1.0 and higher so
        we check the sklearn.__version__ and switch to n_features_in if needed.

    n_output_features_ : int
        The total number of output features. The number of output features
        is the product of the number of library functions and the number of
        input features.

    Examples
    --------
    >>> import numpy as np
    >>> from pysindy.feature_library import WeakPDELibrary
    >>> x = np.array([[0.,-1],[1.,0.],[2.,-1.]])
    >>> functions = [lambda x : np.exp(x), lambda x,y : np.sin(x+y)]
    >>> lib = WeakPDELibrary(library_functions=functions).fit(x)
    >>> lib.transform(x)
    array([[ 1.        ,  0.36787944, -0.84147098],
           [ 2.71828183,  1.        ,  0.84147098],
           [ 7.3890561 ,  0.36787944,  0.84147098]])
    >>> lib.get_feature_names()
    ['f0(x0)', 'f0(x1)', 'f1(x0,x1)']
    """

    def __init__(
        self,
        library_functions=[],
        derivative_order=0,
        spatiotemporal_grid=None,
        function_names=None,
        interaction_only=True,
        include_bias=False,
        include_interaction=True,
        is_uniform=False,
        K=100,
        H_xt=None,
        p=4,
        library_ensemble=False,
        ensemble_indices=[0],
        periodic=False,
        num_pts_per_domain=None,
    ):
        super(WeakPDELibrary, self).__init__(
            library_ensemble=library_ensemble, ensemble_indices=ensemble_indices
        )
        self.functions = library_functions
        self.derivative_order = derivative_order
        self.function_names = function_names
        self.interaction_only = interaction_only
        self.include_bias = include_bias
        self.include_interaction = include_interaction
        self.is_uniform = is_uniform
        self.K = K
        self.H_xt = H_xt
        self.p = p
        self.periodic = periodic
        self.num_trajectories = 1

        if function_names and (len(library_functions) != len(function_names)):
            raise ValueError(
                "library_functions and function_names must have the same"
                " number of elements"
            )
        if library_functions is None and derivative_order == 0:
            raise ValueError(
                "No library functions were specified, and no "
                "derivatives were asked for. The library is empty."
            )
        if spatiotemporal_grid is None:
            raise ValueError(
                "Spatiotemporal grid was not passed, and at least a 1D"
                " grid is required, corresponding to the time base."
            )
        if num_pts_per_domain is not None:
            warnings.warn(
                "The parameter num_pts_per_domain is now deprecated. This "
                "value will be ignored by the library."
            )

        # list of integrals
        indices = ()
        if np.array(spatiotemporal_grid).ndim == 1:
            spatiotemporal_grid = np.reshape(
                spatiotemporal_grid, (len(spatiotemporal_grid), 1)
            )
        dims = spatiotemporal_grid.shape[:-1]
        self.grid_dims = dims
        self.grid_ndim = len(dims)

        # if want to include temporal terms -> range(len(dims))
        for i in range(len(dims) - 1):
            indices = indices + (range(derivative_order + 1),)

        multiindices = []
        for ind in iproduct(*indices):
            current = np.array(ind)
            if np.sum(ind) > 0 and np.sum(ind) <= derivative_order:
                multiindices.append(current)
        multiindices = np.array(multiindices)
        num_derivatives = len(multiindices)

        self.num_derivatives = num_derivatives
        self.multiindices = multiindices
        self.spatiotemporal_grid = spatiotemporal_grid

        # Weak form checks and setup
        self._weak_form_setup()

    def _weak_form_setup(self):
        xt1, xt2 = self._get_spatial_endpoints()
        L_xt = xt2 - xt1
        if self.H_xt is not None:
            if np.isscalar(self.H_xt):
                self.H_xt = np.array(self.grid_ndim * [self.H_xt])
            if self.grid_ndim != len(self.H_xt):
                raise ValueError(
                    "The user-defined grid (spatiotemporal_grid) and "
                    "the user-defined sizes of the subdomains for the "
                    "weak form, do not have the same # of spatiotemporal "
                    "dimensions. For instance, if spatiotemporal_grid is 4D, "
                    "then H_xt should be a 4D list of the subdomain lengths."
                )
            if any(self.H_xt <= np.zeros(len(self.H_xt))):
                raise ValueError("Values in H_xt must be a positive float.")
            elif any(self.H_xt >= L_xt / 2.0):
                raise ValueError(
                    "2 * H_xt in some dimension is larger than the "
                    "corresponding grid dimension."
                )
        else:
            self.H_xt = L_xt / 20.0

        if self.spatiotemporal_grid is not None:
            if self.p < 0:
                raise ValueError("Poly degree of the spatial weights must be > 0")
            if self.p < self.derivative_order:
                self.p = self.derivative_order
        if self.K <= 0:
            raise ValueError("The number of subdomains must be > 0")

        self._set_up_weights()

    def _get_spatial_endpoints(self):
        x1 = np.zeros(self.grid_ndim)
        x2 = np.zeros(self.grid_ndim)
        for i in range(self.grid_ndim):
            inds = [slice(None)] * (self.grid_ndim + 1)
            for j in range(self.grid_ndim):
                inds[j] = 0
            x1[i] = self.spatiotemporal_grid[tuple(inds)][i]
            inds[i] = -1
            x2[i] = self.spatiotemporal_grid[tuple(inds)][i]
        return x1, x2

    def _set_up_weights(self):
        """
        Sets up weights needed for the weak library. Integrals over domain cells are
        approximated as dot products of weights and the input data.
        """
        dims = self.spatiotemporal_grid.shape[:-1]
        self.grid_dims = dims

        # Sample the random domain centers
        xt1, xt2 = self._get_spatial_endpoints()
        self.domain_centers = np.zeros((self.K, self.grid_ndim))
        for i in range(self.grid_ndim):
            self.domain_centers[:, i] = np.random.uniform(
                xt1[i] + self.H_xt[i], xt2[i] - self.H_xt[i], size=self.K
            )

<<<<<<< HEAD
        self.inds_k = []
        for k in range(self.K):
            # indices corresponding to the subdomain
=======
        # Indices for space-time points that lie in the domain cells
        self.inds_k = []
        k = 0
        while k < self.K:
>>>>>>> 04a8374b
            inds = []
            for i in range(self.grid_ndim):
                s = [0] * (self.grid_ndim + 1)
                s[i] = slice(None)
                s[-1] = i
                newinds = np.intersect1d(
                    np.where(
                        self.spatiotemporal_grid[tuple(s)]
<<<<<<< HEAD
                        >= self.domain_centers[k][i] - self.H_xt[i]
                    ),
                    np.where(
                        self.spatiotemporal_grid[tuple(s)]
                        <= self.domain_centers[k][i] + self.H_xt[i]
                    ),
                )
                if len(newinds) == 0:
                    for i in range(self.grid_ndim):
                        self.domain_centers[k, i] = np.random.uniform(
                            xt1[i] + self.H_xt[i], xt2[i] - self.H_xt[i], size=1
                        )
                    k -= 1
                    break
                else:
                    inds = inds + [newinds]
            self.inds_k = self.inds_k + [inds]

        self.XT_k = [
            self.spatiotemporal_grid[np.ix_(*self.inds_k[k])] for k in range(self.K)
        ]

        self.XT_interp_k = []
        for k in range(self.K):
            self.XT_interp_k = self.XT_interp_k + [self.XT_k[k].copy()]
            for axis in range(self.grid_ndim):
                s = [slice(None)] * self.grid_ndim
                s[axis] = 0
                dims = np.array(self.XT_interp_k[k].shape)
                dims[axis] = 1
                left = np.reshape(self.XT_interp_k[k][tuple(s)].copy(), dims)
                right = np.reshape(self.XT_interp_k[k][tuple(s)].copy(), dims)
                left[..., axis] = self.domain_centers[k][axis] - self.H_xt[axis]
                right[..., axis] = self.domain_centers[k][axis] + self.H_xt[axis]
                self.XT_interp_k[k] = np.concatenate(
                    [left, self.XT_interp_k[k], right], axis=axis
                )
        self.xtilde_k = [
            (self.XT_interp_k[k] - self.domain_centers[k]) / self.H_xt
            for k in range(self.K)
        ]
        self.H_xt_k = np.zeros((self.K, self.grid_ndim))
        self.H_xt_k[:] = np.reshape(self.H_xt, (1, self.grid_ndim))
=======
                        >= domain_centers[k][i] - self.H_xt[i]
                    ),
                    np.where(
                        self.spatiotemporal_grid[tuple(s)]
                        <= domain_centers[k][i] + self.H_xt[i]
                    ),
                )
                # If less than two indices along any axis, resample
                if len(newinds) < 2:
                    for i in range(self.grid_ndim):
                        domain_centers[k, i] = np.random.uniform(
                            xt1[i] + self.H_xt[i], xt2[i] - self.H_xt[i], size=1
                        )
                    include = False
                    break
                else:
                    include = True
                    inds = inds + [newinds]
            if include:
                self.inds_k = self.inds_k + [inds]
                k = k + 1

        # Values of the spatiotemporal grid on the domain cells
        XT_k = [
            self.spatiotemporal_grid[np.ix_(*self.inds_k[k])] for k in range(self.K)
        ]

        # Recenter and shrink the domain cells so that grid points lie at the boundary
        # and calculate the new size
        H_xt_k = np.zeros((self.K, self.grid_ndim))
        for k in range(self.K):
            for axis in range(self.grid_ndim):
                s = [0] * (self.grid_ndim + 1)
                s[axis] = slice(None)
                s[-1] = axis
                H_xt_k[k, axis] = (XT_k[k][tuple(s)][-1] - XT_k[k][tuple(s)][0]) / 2
                domain_centers[k][axis] = (
                    XT_k[k][tuple(s)][-1] + XT_k[k][tuple(s)][0]
                ) / 2
        # Rescaled space-time values for integration weights
        xtilde_k = [(XT_k[k] - domain_centers[k]) / H_xt_k[k] for k in range(self.K)]

        # Shapes of the grid restricted to each cell
        shapes_k = np.array(
            [
                [len(self.inds_k[k][i]) for i in range(self.grid_ndim)]
                for k in range(self.K)
            ]
        )

        # Below we calculate the weights to convert integrals into dot products
        # To speed up evaluations, we proceed in several steps

        # Since the grid is a tensor product grid, we calculate weights along each axis
        # Later, we multiply the weights along each axis to produce the full weights

        # Within each domain cell, we calculate the interior weights
        # and the weights at the left and right boundaries separately,
        # since the  expression differ at the boundaries of the domains

        # Extract the space-time coordinates for each domain and the indices for
        # the left-most and right-most points for each domain.
        # We stack the values for each domain cell into a single vector to speed up
        grids = []  # the rescaled coordinates for each domain
        lefts = []  # the spatiotemporal indices at the left of each domain
        rights = []  # the spatiotemporal indices at the right of each domain
        for i in range(self.grid_ndim):
            s = [0] * (self.grid_ndim + 1)
            s[-1] = i
            s[i] = slice(None)
            # stacked coordinates for axis i over all domains
            grids = grids + [np.hstack([xtilde_k[k][tuple(s)] for k in range(self.K)])]
            # stacked indices for right-most point for axis i over all domains
            rights = rights + [np.cumsum(shapes_k[:, i]) - 1]
            # stacked indices for left-most point for axis i over all domains
            lefts = lefts + [np.concatenate([[0], np.cumsum(shapes_k[:, i])[:-1]])]

        # Weights for the time integrals along each axis
        tweights = []
        deriv = np.zeros(self.grid_ndim)
        deriv[-1] = 1
        for i in range(self.grid_ndim):
            # weights for interior points
            tweights = tweights + [self._linear_weights(grids[i], deriv[i], self.p)]
            # correct the values for the left-most points
            tweights[i][lefts[i]] = self._left_weights(
                grids[i][lefts[i]],
                grids[i][lefts[i] + 1],
                deriv[i],
                self.p,
            )
            # correct the values for the right-most points
            tweights[i][rights[i]] = self._right_weights(
                grids[i][rights[i] - 1],
                grids[i][rights[i]],
                deriv[i],
                self.p,
            )

        # Weights for pure derivative terms along each axis
        weights0 = []
        deriv = np.zeros(self.grid_ndim)
        for i in range(self.grid_ndim):
            # weights for interior points
            weights0 = weights0 + [self._linear_weights(grids[i], deriv[i], self.p)]
            # correct the values for the left-most points
            weights0[i][lefts[i]] = self._left_weights(
                grids[i][lefts[i]],
                grids[i][lefts[i] + 1],
                deriv[i],
                self.p,
            )
            # correct the values for the right-most points
            weights0[i][rights[i]] = self._right_weights(
                grids[i][rights[i] - 1],
                grids[i][rights[i]],
                deriv[i],
                self.p,
            )

        # Weights for the mixed library derivative terms along each axis
        weights1 = []
        for j in range(self.num_derivatives):
            weights2 = []
            deriv = np.concatenate([self.multiindices[j], [0]])
            for i in range(self.grid_ndim):
                # weights for interior points
                weights2 = weights2 + [self._linear_weights(grids[i], deriv[i], self.p)]
                # correct the values for the left-most points
                weights2[i][lefts[i]] = self._left_weights(
                    grids[i][lefts[i]],
                    grids[i][lefts[i] + 1],
                    deriv[i],
                    self.p,
                )
                # correct the values for the right-most points
                weights2[i][rights[i]] = self._right_weights(
                    grids[i][rights[i] - 1],
                    grids[i][rights[i]],
                    deriv[i],
                    self.p,
                )
            weights1 = weights1 + [weights2]

        # Product weights over the axes for time derivatives, shaped as inds_k
        self.fulltweights = []
        deriv = np.zeros(self.grid_ndim)
        deriv[-1] = 1
        for k in range(self.K):

            ret = np.ones(shapes_k[k])
            for i in range(self.grid_ndim):
                s = [0] * (self.grid_ndim + 1)
                s[i] = slice(None, None, None)
                s[-1] = i
                dims = np.ones(self.grid_ndim, dtype=int)
                dims[i] = shapes_k[k][i]
                ret = ret * np.reshape(
                    tweights[i][lefts[i][k] : rights[i][k] + 1], dims
                )

            self.fulltweights = self.fulltweights + [
                ret * np.product(H_xt_k[k] ** (1.0 - deriv))
            ]

        # Product weights over the axes for pure derivative terms, shaped as inds_k
        self.fullweights0 = []
        for k in range(self.K):

            ret = np.ones(shapes_k[k])
            for i in range(self.grid_ndim):
                s = [0] * (self.grid_ndim + 1)
                s[i] = slice(None, None, None)
                s[-1] = i
                dims = np.ones(self.grid_ndim, dtype=int)
                dims[i] = shapes_k[k][i]
                ret = ret * np.reshape(
                    weights0[i][lefts[i][k] : rights[i][k] + 1], dims
                )

            self.fullweights0 = self.fullweights0 + [ret * np.product(H_xt_k[k])]

        # Product weights over the axes for mixed derivative terms, shaped as inds_k
        self.fullweights1 = []
        for k in range(self.K):
            weights2 = []
            for j in range(self.num_derivatives):
                deriv = np.concatenate([self.multiindices[j], [0]])

                ret = np.ones(shapes_k[k])
                for i in range(self.grid_ndim):
                    s = [0] * (self.grid_ndim + 1)
                    s[i] = slice(None, None, None)
                    s[-1] = i
                    dims = np.ones(self.grid_ndim, dtype=int)
                    dims[i] = shapes_k[k][i]
                    ret = ret * np.reshape(
                        weights1[j][i][lefts[i][k] : rights[i][k] + 1],
                        dims,
                    )

                weights2 = weights2 + [ret * np.product(H_xt_k[k] ** (1.0 - deriv))]
            self.fullweights1 = self.fullweights1 + [weights2]
>>>>>>> 04a8374b

    @staticmethod
    def _combinations(n_features, n_args, interaction_only):
        """
        Get the combinations of features to be passed to a library function.
        """
        comb = combinations if interaction_only else combinations_w_r
        return comb(range(n_features), n_args)

<<<<<<< HEAD
    def convert_u_dot_integral(self, u):
        """
        Takes a full set of spatiotemporal fields u(x, t) and finds the weak
        form of u_dot using a pre-defined weak pde library.
        """
        K = self.K
        gdim = self.grid_ndim
        u_dot_integral = np.zeros((K, u.shape[-1]))
        deriv_orders = np.zeros(gdim)
        deriv_orders[-1] = 1

        # Interpolate the input onto the boundary of each domain
        grids = []
        for axis in range(gdim):
            s = [0] * (gdim + 1)
            s[axis] = slice(None)
            s[-1] = axis
            grids = grids + [self.spatiotemporal_grid[tuple(s)]]

        dims = np.array(self.spatiotemporal_grid.shape)
        dims[-1] = u.shape[-1]
        x_interpolator = RegularGridInterpolator(grids, np.reshape(u, dims))

        for k in range(K):
            weights = self.weights2(
                self.xtilde_k[k], deriv_orders, self.p
            ) * np.product(self.H_xt_k[k] ** (1.0 - deriv_orders))

            for j in range(u.shape[-1]):
                u_dot_integral[k, j] = -np.sum(
                    weights * x_interpolator(self.XT_interp_k[k])[..., j]
                )

        return u_dot_integral

    def _poly_derivative(self, xt, d_xt):
        """Compute analytic derivatives instead of relying on finite diffs"""
        return np.prod(
            (2 * xt) ** d_xt
            * (xt ** 2 - 1) ** (self.p - d_xt)
            * hyp2f1((1 - d_xt) / 2.0, -d_xt / 2.0, self.p + 1 - d_xt, 1 - 1 / xt ** 2)
            * poch(self.p + 1 - d_xt, d_xt),
            axis=-1,
        )

    def phi(self, x, d, p):
        return (
            (2 * x) ** d
            * (x ** 2 - 1) ** (p - d)
            * hyp2f1((1 - d) / 2.0, -d / 2.0, p + 1 - d, 1 - 1 / x ** 2)
            * poch(p + 1 - d, d)
        )

    def w(self, x, d, p):
        if d == 0:
            return (-1) ** p * x * hyp2f1(0.5, -p, 1.5, x ** 2)
        else:
            return self.phi(x, d - 1, p)

    def z(self, x, d, p):
        if d == 0:
            return (x ** 2 - 1) ** (p + 1) / (2 * (p + 1))
        elif d == 1:
            return (
                -(2.0 / 3.0)
                * (-1) ** p
                * p
                * x ** 3
                * hyp2f1(3.0 / 2.0, 1 - p, 5.0 / 2.0, x ** 2)
            )
        else:
            return x * self.phi(x, d - 1, p) - self.phi(x, d - 2, p)

    def linear_weights(self, x, d, p):
        ws = self.w(x, d, p)
        zs = self.z(x, d, p)
=======
    def _phi(self, x, d, p):
        """
        One-dimensional polynomial test function (1-x**2)**p,
        differentiated d times, calculated term-wise in the binomial
        expansion.
        """
        ks = np.arange(self.p + 1)
        ks = ks[np.where(2 * (self.p - ks) - d >= 0)][:, np.newaxis]
        return np.sum(
            binom(self.p, ks)
            * (-1) ** ks
            * x[np.newaxis, :] ** (2 * (self.p - ks) - d)
            * perm(2 * (self.p - ks), d),
            axis=0,
        )

    def _phi_int(self, x, d, p):
        """
        Indefinite integral of one-dimensional polynomial test
        function (1-x**2)**p, differentiated d times, calculated
        term-wise in the binomial expansion.
        """
        ks = np.arange(self.p + 1)
        ks = ks[np.where(2 * (self.p - ks) - d >= 0)][:, np.newaxis]
        return np.sum(
            binom(self.p, ks)
            * (-1) ** ks
            * x[np.newaxis, :] ** (2 * (self.p - ks) - d + 1)
            * perm(2 * (self.p - ks), d)
            / (2 * (self.p - ks) - d + 1),
            axis=0,
        )

    def _xphi_int(self, x, d, p):
        """
        Indefinite integral of one-dimensional polynomial test function
        x*(1-x**2)**p, differentiated d times, calculated term-wise in the
        binomial expansion.
        """
        ks = np.arange(self.p + 1)
        ks = ks[np.where(2 * (self.p - ks) - d >= 0)][:, np.newaxis]
        return np.sum(
            binom(self.p, ks)
            * (-1) ** ks
            * x[np.newaxis, :] ** (2 * (self.p - ks) - d + 2)
            * perm(2 * (self.p - ks), d)
            / (2 * (self.p - ks) - d + 2),
            axis=0,
        )

    def _linear_weights(self, x, d, p):
        """
        One-dimensioal weights for integration against the dth derivative
        of the polynomial test function (1-x**2)**p. This is derived
        assuming the function to integrate is linear between grid points:
        f(x)=f_i+(x-x_i)/(x_{i+1}-x_i)*(f_{i+1}-f_i)
        so that f(x)*dphi(x) is a piecewise polynomial.
        The piecewise components are computed analytically, and the integral is
        expressed as a dot product of weights against the f_i.
        """
        ws = self._phi_int(x, d, p)
        zs = self._xphi_int(x, d, p)
>>>>>>> 04a8374b
        return np.concatenate(
            [
                [
                    x[1] / (x[1] - x[0]) * (ws[1] - ws[0])
                    - 1 / (x[1] - x[0]) * (zs[1] - zs[0])
                ],
                x[2:] / (x[2:] - x[1:-1]) * (ws[2:] - ws[1:-1])
                - x[:-2] / (x[1:-1] - x[:-2]) * (ws[1:-1] - ws[:-2])
                + 1 / (x[1:-1] - x[:-2]) * (zs[1:-1] - zs[:-2])
                - 1 / (x[2:] - x[1:-1]) * (zs[2:] - zs[1:-1]),
                [
                    -x[-2] / (x[-1] - x[-2]) * (ws[-1] - ws[-2])
                    + 1 / (x[-1] - x[-2]) * (zs[-1] - zs[-2])
                ],
            ]
        )

<<<<<<< HEAD
    def weights2(self, xt, derivs, p):
        ret = np.ones(xt.shape[:-1])

        for i in range(self.grid_ndim):
            s = [0] * (self.grid_ndim + 1)
            s[i] = slice(None, None, None)
            s[-1] = i
            dims = np.ones(self.grid_ndim, dtype=int)
            dims[i] = xt.shape[i]
            ret = ret * np.reshape(
                self.linear_weights(xt[tuple(s)], derivs[i], p), dims
            )

        return ret
=======
    def _left_weights(self, x1, x2, d, p):
        """
        One-dimensioal weight for left-most point in integration against the dth
        derivative of the polynomial test function (1-x**2)**p. This is derived
        assuming the function to integrate is linear between grid points:
        f(x)=f_i+(x-x_i)/(x_{i+1}-x_i)*(f_{i+1}-f_i)
        so that f(x)*dphi(x) is a piecewise polynomial.
        The piecewise components are computed analytically, and the integral is
        expressed as a dot product of weights against the f_i.
        """
        w1 = self._phi_int(x1, d, p)
        w2 = self._phi_int(x2, d, p)
        z1 = self._xphi_int(x1, d, p)
        z2 = self._xphi_int(x2, d, p)
        return x2 / (x2 - x1) * (w2 - w1) - 1 / (x2 - x1) * (z2 - z1)

    def _right_weights(self, x1, x2, d, p):
        """
        One-dimensioal weight for right-most point in integration against the dth
        derivative of the polynomial test function (1-x**2)**p. This is derived
        assuming the function to integrate is linear between grid points:
        f(x)=f_i+(x-x_i)/(x_{i+1}-x_i)*(f_{i+1}-f_i)
        so that f(x)*dphi(x) is a piecewise polynomial.
        The piecewise components are computed analytically, and the integral is
        expressed as a dot product of weights against the f_i.
        """
        w1 = self._phi_int(x1, d, p)
        w2 = self._phi_int(x2, d, p)
        z1 = self._xphi_int(x1, d, p)
        z2 = self._xphi_int(x2, d, p)
        return -x1 / (x2 - x1) * (w2 - w1) + 1 / (x2 - x1) * (z2 - z1)

    def convert_u_dot_integral(self, u):
        """
        Takes a full set of spatiotemporal fields u(x, t) and finds the weak
        form of u_dot.
        """
        K = self.K
        gdim = self.grid_ndim
        u_dot_integral = np.zeros((K, u.shape[-1]))
        deriv_orders = np.zeros(gdim)
        deriv_orders[-1] = 1

        # Extract the input features on indices in each domain cell
        dims = np.array(self.spatiotemporal_grid.shape)
        dims[-1] = u.shape[-1]

        for k in range(self.K):  # loop over domain cells
            # calculate the integral feature by taking the dot product
            # of the weights and functions over each axis
            u_dot_integral[k] = np.tensordot(
                self.fulltweights[k],
                -u[np.ix_(*self.inds_k[k])],
                axes=(
                    tuple(np.arange(self.grid_ndim)),
                    tuple(np.arange(self.grid_ndim)),
                ),
            )

        return u_dot_integral
>>>>>>> 04a8374b

    def get_feature_names(self, input_features=None):
        """Return feature names for output features.

        Parameters
        ----------
        input_features : list of string, length n_features, optional
            String names for input features if available. By default,
            "x0", "x1", ... "xn_features" is used.

        Returns
        -------
        output_feature_names : list of string, length n_output_features
        """
        check_is_fitted(self)
        if float(__version__[:3]) >= 1.0:
            n_features = self.n_features_in_
        else:
            n_features = self.n_input_features_
        if input_features is None:
            input_features = ["x%d" % i for i in range(n_features)]
        if self.function_names is None:
            self.function_names = list(
                map(
                    lambda i: (lambda *x: "f" + str(i) + "(" + ",".join(x) + ")"),
                    range(n_features),
                )
            )
        feature_names = []

        # Include constant term
        if self.include_bias:
            feature_names.append("1")

        # Include any non-derivative terms
        for i, f in enumerate(self.functions):
            for c in self._combinations(
                n_features, f.__code__.co_argcount, self.interaction_only
            ):
                feature_names.append(
                    self.function_names[i](*[input_features[j] for j in c])
                )

        if self.grid_ndim != 0:

            def derivative_string(multiindex):
                ret = ""
                for axis in range(self.grid_ndim - 1):
                    for i in range(multiindex[axis]):
                        ret = ret + str(axis + 1)
                return ret

            # Include integral terms
            for k in range(self.num_derivatives):
                for j in range(n_features):
                    feature_names.append(
                        input_features[j]
                        + "_"
                        + derivative_string(self.multiindices[k])
                    )
            # Include mixed non-derivative + integral terms
            if self.include_interaction:
                for k in range(self.num_derivatives):
                    for i, f in enumerate(self.functions):
                        for c in self._combinations(
                            n_features,
                            f.__code__.co_argcount,
                            self.interaction_only,
                        ):
                            for jj in range(n_features):
                                feature_names.append(
                                    self.function_names[i](
                                        *[input_features[j] for j in c]
                                    )
                                    + input_features[jj]
                                    + "_"
                                    + derivative_string(self.multiindices[k])
                                )
        return feature_names

    def fit(self, x, y=None):
        """Compute number of output features.

        Parameters
        ----------
        x : array-like, shape (n_samples, n_features)
            Measurement data.

        Returns
        -------
        self : instance
        """
        n_samples, n_features = check_array(x).shape
        if float(__version__[:3]) >= 1.0:
            self.n_features_in_ = n_features
        else:
            self.n_input_features_ = n_features

        n_output_features = 0

        # Count the number of non-derivative terms
        for f in self.functions:
            n_args = f.__code__.co_argcount
            n_output_features += len(
                list(self._combinations(n_features, n_args, self.interaction_only))
            )

        if self.grid_ndim != 0:
            # Add the mixed derivative library_terms
            if self.include_interaction:
                n_output_features += (
                    n_output_features * n_features * self.num_derivatives
                )
            # Add the pure derivative library terms
            n_output_features += n_features * self.num_derivatives

        # If there is a constant term, add 1 to n_output_features
        if self.include_bias:
            n_output_features += 1

        self.n_output_features_ = n_output_features

        # required to generate the function names
        self.get_feature_names()

        return self

    def transform(self, x):
        """Transform data to custom features

        Parameters
        ----------
        x : array-like, shape (n_samples, n_features)
            The data to transform, row by row.

        Returns
        -------
        xp : np.ndarray, shape (n_samples, n_output_features)
            The matrix of features, where n_output_features is the number of
            features generated from applying the custom functions
            to the inputs.
        """
        check_is_fitted(self)

        x = check_array(x)

        n_samples_original_full, n_features = x.shape
        n_samples_original = n_samples_original_full // self.num_trajectories

        if float(__version__[:3]) >= 1.0:
            if n_features != self.n_features_in_:
                raise ValueError("x shape does not match training shape")
        else:
            if n_features != self.n_input_features_:
                raise ValueError("x shape does not match training shape")

        if self.spatiotemporal_grid is not None:
            n_samples = self.K
            n_samples_full = self.K * self.num_trajectories

        xp_full = np.empty(
            (self.num_trajectories, n_samples, self.n_output_features_), dtype=x.dtype
        )
        x_full = np.reshape(
            x, np.concatenate([[self.num_trajectories], self.grid_dims, [n_features]])
        )

        # Loop over each trajectory
        for trajectory_ind in range(self.num_trajectories):
            x = np.reshape(x_full[trajectory_ind], (n_samples_original, n_features))
            xp = np.empty((n_samples, self.n_output_features_), dtype=x.dtype)

<<<<<<< HEAD
            # Interpolate the input onto the boundary of each domain
            grids = []
            for axis in range(self.grid_ndim):
                s = [0] * (self.grid_ndim + 1)
                s[axis] = slice(None)
                s[-1] = axis
                grids = grids + [self.spatiotemporal_grid[tuple(s)]]

            dims = np.array(self.spatiotemporal_grid.shape)
            dims[-1] = n_features
            # If we remove the domain boundary interpolation,
            # things run a little faster but are less robust
            x_interpolator = RegularGridInterpolator(grids, np.reshape(x, dims))
            self.x_interp_k = [
                x_interpolator(self.XT_interp_k[k]) for k in range(self.K)
=======
            # Extract the input features on indices in each domain cell
            dims = np.array(self.spatiotemporal_grid.shape)
            dims[-1] = n_features
            self.x_k = [
                np.reshape(x, dims)[np.ix_(*self.inds_k[k])] for k in range(self.K)
>>>>>>> 04a8374b
            ]

            # library function terms
            n_library_terms = 0
            for f in self.functions:
                for c in self._combinations(
                    n_features, f.__code__.co_argcount, self.interaction_only
                ):
                    n_library_terms += 1
<<<<<<< HEAD

=======
>>>>>>> 04a8374b
            library_functions = np.empty((n_samples, n_library_terms), dtype=x.dtype)

<<<<<<< HEAD
            # funcs=np.zeros(dims)
            # func_idx=0
            # for f in self.functions:
            #     for c in self._combinations(
            #         n_features, f.__code__.co_argcount, self.interaction_only
            #     ):
            #         funcs[...,func_idx]=f(*[x_shaped[..., l] for l in c])
            #         func_idx += 1

            for k in range(self.K):
                weights = self.weights2(
                    self.xtilde_k[k], np.zeros(self.grid_ndim), self.p
                ) * np.product(self.H_xt_k[k])

                library_idx = 0

                for f in self.functions:
                    for c in self._combinations(
                        n_features, f.__code__.co_argcount, self.interaction_only
                    ):
                        # integral of product over subdomain
                        # Would it be better to calculate f(x) on all grid points
                        # and interpolate it onto self.x_inter_k?
                        # That's probably less accurate...
                        func = f(*[self.x_interp_k[k][..., j] for j in c])

                        library_functions[k, library_idx] = np.sum(func * weights)
                        library_idx += 1
=======
            # Evaluate the functions on the indices of domain cells
            x_shaped = np.reshape(
                x,
                np.concatenate([self.spatiotemporal_grid.shape[:-1], [x.shape[-1]]]),
            )
            dims = np.array(x_shaped.shape)
            dims[-1] = n_library_terms
            funcs = np.zeros(dims)
            func_idx = 0
            for f in self.functions:
                for c in self._combinations(
                    n_features, f.__code__.co_argcount, self.interaction_only
                ):
                    funcs[..., func_idx] = f(*[x_shaped[..., j] for j in c])
                    func_idx += 1
>>>>>>> 04a8374b

            # library function terms
            for k in range(self.K):  # loop over domain cells
                # calculate the integral feature by taking the dot product
                # of the weights and functions over each axis
                library_functions[k] = np.tensordot(
                    self.fullweights0[k],
                    funcs[np.ix_(*self.inds_k[k])],
                    axes=(
                        tuple(np.arange(self.grid_ndim)),
                        tuple(np.arange(self.grid_ndim)),
                    ),
                )
            if self.derivative_order != 0:
                # pure integral terms
                library_integrals = np.empty(
                    (n_samples, n_features * self.num_derivatives), dtype=x.dtype
                )
<<<<<<< HEAD
                library_idx = 0

                for k in range(self.K):
                    library_idx = 0
                    for j in range(self.num_derivatives):
                        deriv = np.concatenate([self.multiindices[j], [0]])
                        weights = self.weights2(
                            self.xtilde_k[k], deriv, self.p
                        ) * np.product(self.H_xt_k[k] ** (1.0 - deriv))

                        for n in range(n_features):
                            # integral of product over subdomain
                            library_integrals[k, library_idx] = (-1) ** (
                                np.sum(deriv) % 2
                            ) * np.sum(weights * self.x_interp_k[k][..., n])
                            library_idx += 1
=======

                for k in range(self.K):  # loop over domain cells
                    library_idx = 0
                    for j in range(self.num_derivatives):  # loop over derivatives
                        # Calculate the integral feature by taking the dot product
                        # of the weights and data x_k over each axis.
                        # Integration by parts gives power of (-1).
                        library_integrals[k, library_idx : library_idx + n_features] = (
                            -1
                        ) ** (np.sum(self.multiindices[j])) * np.tensordot(
                            self.fullweights1[k][j],
                            self.x_k[k],
                            axes=(
                                tuple(np.arange(self.grid_ndim)),
                                tuple(np.arange(self.grid_ndim)),
                            ),
                        )
                        library_idx += n_features
>>>>>>> 04a8374b

                # Mixed derivative/non-derivative terms
                if self.include_interaction:
                    library_mixed_integrals = np.empty(
                        (
                            n_samples,
                            n_library_terms * n_features * self.num_derivatives,
                        ),
                        dtype=x.dtype,
                    )

<<<<<<< HEAD
                    x_shaped = np.reshape(
                        x,
                        np.concatenate(
                            [self.spatiotemporal_grid.shape[:-1], [x.shape[-1]]]
                        ),
                    )

                    dims = np.array(x_shaped.shape)
                    dims[-1] = n_library_terms
                    funcs = np.zeros(dims)
                    func_idx = 0
                    for f in self.functions:
                        for c in self._combinations(
                            n_features, f.__code__.co_argcount, self.interaction_only
                        ):
                            funcs[..., func_idx] = f(*[x_shaped[..., j] for j in c])
                            func_idx += 1

=======
                    # Below we integrate the product of function and feature
                    # derivatives against the derivatives of phi to calculate the weak
                    # features. We cannot remove all derivatives of data in this case,
                    # but we can reduce the derivative order by half.

                    # Calculate the necessary function and feature derivatives
>>>>>>> 04a8374b
                    funcs_derivs = np.zeros(
                        np.concatenate([[self.num_derivatives + 1], funcs.shape])
                    )
                    x_derivs = np.zeros(
                        np.concatenate([[self.num_derivatives + 1], x_shaped.shape])
                    )
                    funcs_derivs[0] = funcs
                    x_derivs[0] = x_shaped
<<<<<<< HEAD
                    self.dx_interp_k_j = []
                    self.dfx_interp_k_j = []
=======
                    self.dx_k_j = []
                    self.dfx_k_j = []
>>>>>>> 04a8374b
                    for j in range(self.num_derivatives):
                        for axis in range(self.grid_ndim - 1):
                            s = [0] * (self.grid_ndim + 1)
                            s[axis] = slice(None, None, None)
                            s[-1] = axis
<<<<<<< HEAD

=======
                            # Need derivatives of order less than half derivative_order
>>>>>>> 04a8374b
                            if self.multiindices[j][axis] > 0 and self.multiindices[j][
                                axis
                            ] <= (self.derivative_order // 2):
                                funcs_derivs[j + 1] = FiniteDifference(
                                    d=self.multiindices[j][axis],
                                    axis=axis,
                                    is_uniform=self.is_uniform,
                                )._differentiate(
                                    funcs, self.spatiotemporal_grid[tuple(s)]
                                )
                            if self.multiindices[j][axis] > 0 and self.multiindices[j][
                                axis
                            ] <= (self.derivative_order - (self.derivative_order // 2)):
                                x_derivs[j + 1] = FiniteDifference(
                                    d=self.multiindices[j][axis],
                                    axis=axis,
                                    is_uniform=self.is_uniform,
                                )._differentiate(
                                    x_shaped, self.spatiotemporal_grid[tuple(s)]
                                )

<<<<<<< HEAD
                    dx_interpolator = RegularGridInterpolator(
                        grids,
                        np.transpose(x_derivs, np.roll(np.arange(x_derivs.ndim), -1)),
                    )
                    dfx_interpolator = RegularGridInterpolator(
                        grids,
                        np.transpose(
                            funcs_derivs, np.roll(np.arange(x_derivs.ndim), -1)
                        ),
                    )
                    self.dx_interp_k_j = [
                        dx_interpolator(self.XT_interp_k[k]) for k in range(self.K)
                    ]
                    self.dfx_interp_k_j = [
                        dfx_interpolator(self.XT_interp_k[k]) for k in range(self.K)
                    ]

                    library_idx = 0
                    for j in range(self.num_derivatives):
                        integral = np.zeros((self.K, n_library_terms, n_features))
                        derivs_mixed = self.multiindices[j] // 2
                        derivs_pure = self.multiindices[j] - derivs_mixed
=======
                    # Extract the function and feature derivatives on the domains
                    self.dx_k_j = [
                        [
                            x_derivs[j][np.ix_(*self.inds_k[k])]
                            for j in range(self.num_derivatives + 1)
                        ]
                        for k in range(self.K)
                    ]
                    self.dfx_k_j = [
                        [
                            funcs_derivs[j][np.ix_(*self.inds_k[k])]
                            for j in range(self.num_derivatives + 1)
                        ]
                        for k in range(self.K)
                    ]

                    # Calculate the mixed integrals
                    library_idx = 0
                    for j in range(self.num_derivatives):
                        integral = np.zeros((self.K, n_library_terms, n_features))
                        # Derivative orders after integration by parts
                        derivs_mixed = self.multiindices[j] // 2
                        derivs_pure = self.multiindices[j] - derivs_mixed
                        # Derivative orders for mixed derivatives product rule
>>>>>>> 04a8374b
                        derivs = np.concatenate(
                            [
                                [np.zeros(self.grid_ndim - 1, dtype=int)],
                                self.multiindices,
                            ],
                            axis=0,
                        )
<<<<<<< HEAD
=======
                        # Sum the terms in product rule
>>>>>>> 04a8374b
                        for deriv in derivs[
                            np.where(np.all(derivs <= derivs_mixed, axis=1))[0]
                        ]:
                            for k in range(self.K):
<<<<<<< HEAD
                                weights = self.weights2(
                                    self.xtilde_k[k],
                                    np.concatenate([deriv, [0]]),
                                    self.p,
                                ) * np.product(
                                    self.H_xt_k[k]
                                    ** (1.0 - np.concatenate([deriv, [0]]))
                                )
                                for m in range(n_library_terms):
                                    for n in range(n_features):
                                        j1 = np.where(
                                            np.all(
                                                derivs == derivs_mixed - deriv, axis=1
                                            )
                                        )[0][0]
                                        j2 = np.where(
                                            np.all(derivs == derivs_pure, axis=1)
                                        )[0][0]
                                        integral[k, m, n] = integral[
                                            k, m, n
                                        ] + np.product((-1) ** derivs_mixed) * np.sum(
                                            weights
                                            * self.dfx_interp_k_j[k][..., m, j1]
                                            * self.dx_interp_k_j[k][..., n, j2]
                                        )
=======
                                # Weights are either in fullweights0 or fullweights1
                                j0 = np.where(np.all(derivs == deriv, axis=1))[0][0]
                                if j0 == 0:
                                    weights = self.fullweights0[k]
                                else:
                                    weights = self.fullweights1[k][j0 - 1]

                                # indices for product rule terms
                                j1 = np.where(
                                    np.all(derivs == derivs_mixed - deriv, axis=1)
                                )[0][0]
                                j2 = np.where(np.all(derivs == derivs_pure, axis=1))[0][
                                    0
                                ]
                                # Calculate the integral by taking the dot product
                                # of the weights and data x_k over each axis.
                                # Integration by parts gives power of (-1).
                                # Binomial factor comes by product rule.
                                integral[k] = integral[k] + (-1) ** (
                                    np.sum(derivs_mixed)
                                ) * np.tensordot(
                                    weights,
                                    self.dfx_k_j[k][j1][..., np.newaxis]
                                    * self.dx_k_j[k][j2][..., np.newaxis, :],
                                    axes=(
                                        tuple(np.arange(self.grid_ndim)),
                                        tuple(np.arange(self.grid_ndim)),
                                    ),
                                ) * np.product(
                                    binom(derivs_mixed, deriv)
                                )
                        # collect the results
>>>>>>> 04a8374b
                        for n in range(n_features):
                            for m in range(n_library_terms):
                                library_mixed_integrals[:, library_idx] = integral[
                                    :, m, n
                                ]
                                library_idx += 1

            library_idx = 0
            # Constant term
            if self.include_bias:
                constants_final = np.zeros(self.K)
                for k in range(self.K):
<<<<<<< HEAD
                    weights = self.weights2(
                        self.xtilde_k[k], np.zeros(self.grid_ndim), self.p
                    ) * np.product(self.H_xt_k[k])
                    constants_final[k] = np.sum(weights)
=======
                    constants_final[k] = np.sum(self.fullweights0[k])
>>>>>>> 04a8374b
                xp[:, library_idx] = constants_final
                library_idx += 1

            # library function terms
            xp[:, library_idx : library_idx + n_library_terms] = library_functions
            library_idx += n_library_terms

            if self.derivative_order != 0:
                # pure integral terms
                xp[
                    :, library_idx : library_idx + self.num_derivatives * n_features
                ] = library_integrals
                library_idx += self.num_derivatives * n_features

                # mixed function integral terms
                if self.include_interaction:
                    xp[
                        :,
                        library_idx : library_idx
                        + n_library_terms * self.num_derivatives * n_features,
                    ] = library_mixed_integrals
                    library_idx += n_library_terms * self.num_derivatives * n_features

            xp_full[trajectory_ind] = xp

        # If library bagging, return xp missing the terms at ensemble_indices
        # return self._ensemble(xp)
        return self._ensemble(
            np.reshape(xp_full, (n_samples_full, self.n_output_features_))
        )<|MERGE_RESOLUTION|>--- conflicted
+++ resolved
@@ -4,22 +4,14 @@
 from itertools import product as iproduct
 
 import numpy as np
-<<<<<<< HEAD
-from scipy.interpolate import RegularGridInterpolator
-from scipy.special import hyp2f1
-from scipy.special import poch
-=======
 from scipy.special import binom
 from scipy.special import perm
->>>>>>> 04a8374b
 from sklearn import __version__
 from sklearn.utils import check_array
 from sklearn.utils.validation import check_is_fitted
 
 from .base import BaseFeatureLibrary
 from pysindy.differentiation import FiniteDifference
-
-# from scipy.integrate import trapezoid
 
 
 class WeakPDELibrary(BaseFeatureLibrary):
@@ -299,22 +291,16 @@
 
         # Sample the random domain centers
         xt1, xt2 = self._get_spatial_endpoints()
-        self.domain_centers = np.zeros((self.K, self.grid_ndim))
+        domain_centers = np.zeros((self.K, self.grid_ndim))
         for i in range(self.grid_ndim):
-            self.domain_centers[:, i] = np.random.uniform(
+            domain_centers[:, i] = np.random.uniform(
                 xt1[i] + self.H_xt[i], xt2[i] - self.H_xt[i], size=self.K
             )
 
-<<<<<<< HEAD
-        self.inds_k = []
-        for k in range(self.K):
-            # indices corresponding to the subdomain
-=======
         # Indices for space-time points that lie in the domain cells
         self.inds_k = []
         k = 0
         while k < self.K:
->>>>>>> 04a8374b
             inds = []
             for i in range(self.grid_ndim):
                 s = [0] * (self.grid_ndim + 1)
@@ -323,51 +309,6 @@
                 newinds = np.intersect1d(
                     np.where(
                         self.spatiotemporal_grid[tuple(s)]
-<<<<<<< HEAD
-                        >= self.domain_centers[k][i] - self.H_xt[i]
-                    ),
-                    np.where(
-                        self.spatiotemporal_grid[tuple(s)]
-                        <= self.domain_centers[k][i] + self.H_xt[i]
-                    ),
-                )
-                if len(newinds) == 0:
-                    for i in range(self.grid_ndim):
-                        self.domain_centers[k, i] = np.random.uniform(
-                            xt1[i] + self.H_xt[i], xt2[i] - self.H_xt[i], size=1
-                        )
-                    k -= 1
-                    break
-                else:
-                    inds = inds + [newinds]
-            self.inds_k = self.inds_k + [inds]
-
-        self.XT_k = [
-            self.spatiotemporal_grid[np.ix_(*self.inds_k[k])] for k in range(self.K)
-        ]
-
-        self.XT_interp_k = []
-        for k in range(self.K):
-            self.XT_interp_k = self.XT_interp_k + [self.XT_k[k].copy()]
-            for axis in range(self.grid_ndim):
-                s = [slice(None)] * self.grid_ndim
-                s[axis] = 0
-                dims = np.array(self.XT_interp_k[k].shape)
-                dims[axis] = 1
-                left = np.reshape(self.XT_interp_k[k][tuple(s)].copy(), dims)
-                right = np.reshape(self.XT_interp_k[k][tuple(s)].copy(), dims)
-                left[..., axis] = self.domain_centers[k][axis] - self.H_xt[axis]
-                right[..., axis] = self.domain_centers[k][axis] + self.H_xt[axis]
-                self.XT_interp_k[k] = np.concatenate(
-                    [left, self.XT_interp_k[k], right], axis=axis
-                )
-        self.xtilde_k = [
-            (self.XT_interp_k[k] - self.domain_centers[k]) / self.H_xt
-            for k in range(self.K)
-        ]
-        self.H_xt_k = np.zeros((self.K, self.grid_ndim))
-        self.H_xt_k[:] = np.reshape(self.H_xt, (1, self.grid_ndim))
-=======
                         >= domain_centers[k][i] - self.H_xt[i]
                     ),
                     np.where(
@@ -571,7 +512,6 @@
 
                 weights2 = weights2 + [ret * np.product(H_xt_k[k] ** (1.0 - deriv))]
             self.fullweights1 = self.fullweights1 + [weights2]
->>>>>>> 04a8374b
 
     @staticmethod
     def _combinations(n_features, n_args, interaction_only):
@@ -581,84 +521,6 @@
         comb = combinations if interaction_only else combinations_w_r
         return comb(range(n_features), n_args)
 
-<<<<<<< HEAD
-    def convert_u_dot_integral(self, u):
-        """
-        Takes a full set of spatiotemporal fields u(x, t) and finds the weak
-        form of u_dot using a pre-defined weak pde library.
-        """
-        K = self.K
-        gdim = self.grid_ndim
-        u_dot_integral = np.zeros((K, u.shape[-1]))
-        deriv_orders = np.zeros(gdim)
-        deriv_orders[-1] = 1
-
-        # Interpolate the input onto the boundary of each domain
-        grids = []
-        for axis in range(gdim):
-            s = [0] * (gdim + 1)
-            s[axis] = slice(None)
-            s[-1] = axis
-            grids = grids + [self.spatiotemporal_grid[tuple(s)]]
-
-        dims = np.array(self.spatiotemporal_grid.shape)
-        dims[-1] = u.shape[-1]
-        x_interpolator = RegularGridInterpolator(grids, np.reshape(u, dims))
-
-        for k in range(K):
-            weights = self.weights2(
-                self.xtilde_k[k], deriv_orders, self.p
-            ) * np.product(self.H_xt_k[k] ** (1.0 - deriv_orders))
-
-            for j in range(u.shape[-1]):
-                u_dot_integral[k, j] = -np.sum(
-                    weights * x_interpolator(self.XT_interp_k[k])[..., j]
-                )
-
-        return u_dot_integral
-
-    def _poly_derivative(self, xt, d_xt):
-        """Compute analytic derivatives instead of relying on finite diffs"""
-        return np.prod(
-            (2 * xt) ** d_xt
-            * (xt ** 2 - 1) ** (self.p - d_xt)
-            * hyp2f1((1 - d_xt) / 2.0, -d_xt / 2.0, self.p + 1 - d_xt, 1 - 1 / xt ** 2)
-            * poch(self.p + 1 - d_xt, d_xt),
-            axis=-1,
-        )
-
-    def phi(self, x, d, p):
-        return (
-            (2 * x) ** d
-            * (x ** 2 - 1) ** (p - d)
-            * hyp2f1((1 - d) / 2.0, -d / 2.0, p + 1 - d, 1 - 1 / x ** 2)
-            * poch(p + 1 - d, d)
-        )
-
-    def w(self, x, d, p):
-        if d == 0:
-            return (-1) ** p * x * hyp2f1(0.5, -p, 1.5, x ** 2)
-        else:
-            return self.phi(x, d - 1, p)
-
-    def z(self, x, d, p):
-        if d == 0:
-            return (x ** 2 - 1) ** (p + 1) / (2 * (p + 1))
-        elif d == 1:
-            return (
-                -(2.0 / 3.0)
-                * (-1) ** p
-                * p
-                * x ** 3
-                * hyp2f1(3.0 / 2.0, 1 - p, 5.0 / 2.0, x ** 2)
-            )
-        else:
-            return x * self.phi(x, d - 1, p) - self.phi(x, d - 2, p)
-
-    def linear_weights(self, x, d, p):
-        ws = self.w(x, d, p)
-        zs = self.z(x, d, p)
-=======
     def _phi(self, x, d, p):
         """
         One-dimensional polynomial test function (1-x**2)**p,
@@ -721,7 +583,6 @@
         """
         ws = self._phi_int(x, d, p)
         zs = self._xphi_int(x, d, p)
->>>>>>> 04a8374b
         return np.concatenate(
             [
                 [
@@ -739,22 +600,6 @@
             ]
         )
 
-<<<<<<< HEAD
-    def weights2(self, xt, derivs, p):
-        ret = np.ones(xt.shape[:-1])
-
-        for i in range(self.grid_ndim):
-            s = [0] * (self.grid_ndim + 1)
-            s[i] = slice(None, None, None)
-            s[-1] = i
-            dims = np.ones(self.grid_ndim, dtype=int)
-            dims[i] = xt.shape[i]
-            ret = ret * np.reshape(
-                self.linear_weights(xt[tuple(s)], derivs[i], p), dims
-            )
-
-        return ret
-=======
     def _left_weights(self, x1, x2, d, p):
         """
         One-dimensioal weight for left-most point in integration against the dth
@@ -815,7 +660,6 @@
             )
 
         return u_dot_integral
->>>>>>> 04a8374b
 
     def get_feature_names(self, input_features=None):
         """Return feature names for output features.
@@ -988,29 +832,11 @@
             x = np.reshape(x_full[trajectory_ind], (n_samples_original, n_features))
             xp = np.empty((n_samples, self.n_output_features_), dtype=x.dtype)
 
-<<<<<<< HEAD
-            # Interpolate the input onto the boundary of each domain
-            grids = []
-            for axis in range(self.grid_ndim):
-                s = [0] * (self.grid_ndim + 1)
-                s[axis] = slice(None)
-                s[-1] = axis
-                grids = grids + [self.spatiotemporal_grid[tuple(s)]]
-
-            dims = np.array(self.spatiotemporal_grid.shape)
-            dims[-1] = n_features
-            # If we remove the domain boundary interpolation,
-            # things run a little faster but are less robust
-            x_interpolator = RegularGridInterpolator(grids, np.reshape(x, dims))
-            self.x_interp_k = [
-                x_interpolator(self.XT_interp_k[k]) for k in range(self.K)
-=======
             # Extract the input features on indices in each domain cell
             dims = np.array(self.spatiotemporal_grid.shape)
             dims[-1] = n_features
             self.x_k = [
                 np.reshape(x, dims)[np.ix_(*self.inds_k[k])] for k in range(self.K)
->>>>>>> 04a8374b
             ]
 
             # library function terms
@@ -1020,42 +846,8 @@
                     n_features, f.__code__.co_argcount, self.interaction_only
                 ):
                     n_library_terms += 1
-<<<<<<< HEAD
-
-=======
->>>>>>> 04a8374b
             library_functions = np.empty((n_samples, n_library_terms), dtype=x.dtype)
 
-<<<<<<< HEAD
-            # funcs=np.zeros(dims)
-            # func_idx=0
-            # for f in self.functions:
-            #     for c in self._combinations(
-            #         n_features, f.__code__.co_argcount, self.interaction_only
-            #     ):
-            #         funcs[...,func_idx]=f(*[x_shaped[..., l] for l in c])
-            #         func_idx += 1
-
-            for k in range(self.K):
-                weights = self.weights2(
-                    self.xtilde_k[k], np.zeros(self.grid_ndim), self.p
-                ) * np.product(self.H_xt_k[k])
-
-                library_idx = 0
-
-                for f in self.functions:
-                    for c in self._combinations(
-                        n_features, f.__code__.co_argcount, self.interaction_only
-                    ):
-                        # integral of product over subdomain
-                        # Would it be better to calculate f(x) on all grid points
-                        # and interpolate it onto self.x_inter_k?
-                        # That's probably less accurate...
-                        func = f(*[self.x_interp_k[k][..., j] for j in c])
-
-                        library_functions[k, library_idx] = np.sum(func * weights)
-                        library_idx += 1
-=======
             # Evaluate the functions on the indices of domain cells
             x_shaped = np.reshape(
                 x,
@@ -1071,7 +863,6 @@
                 ):
                     funcs[..., func_idx] = f(*[x_shaped[..., j] for j in c])
                     func_idx += 1
->>>>>>> 04a8374b
 
             # library function terms
             for k in range(self.K):  # loop over domain cells
@@ -1090,24 +881,6 @@
                 library_integrals = np.empty(
                     (n_samples, n_features * self.num_derivatives), dtype=x.dtype
                 )
-<<<<<<< HEAD
-                library_idx = 0
-
-                for k in range(self.K):
-                    library_idx = 0
-                    for j in range(self.num_derivatives):
-                        deriv = np.concatenate([self.multiindices[j], [0]])
-                        weights = self.weights2(
-                            self.xtilde_k[k], deriv, self.p
-                        ) * np.product(self.H_xt_k[k] ** (1.0 - deriv))
-
-                        for n in range(n_features):
-                            # integral of product over subdomain
-                            library_integrals[k, library_idx] = (-1) ** (
-                                np.sum(deriv) % 2
-                            ) * np.sum(weights * self.x_interp_k[k][..., n])
-                            library_idx += 1
-=======
 
                 for k in range(self.K):  # loop over domain cells
                     library_idx = 0
@@ -1126,7 +899,6 @@
                             ),
                         )
                         library_idx += n_features
->>>>>>> 04a8374b
 
                 # Mixed derivative/non-derivative terms
                 if self.include_interaction:
@@ -1138,33 +910,12 @@
                         dtype=x.dtype,
                     )
 
-<<<<<<< HEAD
-                    x_shaped = np.reshape(
-                        x,
-                        np.concatenate(
-                            [self.spatiotemporal_grid.shape[:-1], [x.shape[-1]]]
-                        ),
-                    )
-
-                    dims = np.array(x_shaped.shape)
-                    dims[-1] = n_library_terms
-                    funcs = np.zeros(dims)
-                    func_idx = 0
-                    for f in self.functions:
-                        for c in self._combinations(
-                            n_features, f.__code__.co_argcount, self.interaction_only
-                        ):
-                            funcs[..., func_idx] = f(*[x_shaped[..., j] for j in c])
-                            func_idx += 1
-
-=======
                     # Below we integrate the product of function and feature
                     # derivatives against the derivatives of phi to calculate the weak
                     # features. We cannot remove all derivatives of data in this case,
                     # but we can reduce the derivative order by half.
 
                     # Calculate the necessary function and feature derivatives
->>>>>>> 04a8374b
                     funcs_derivs = np.zeros(
                         np.concatenate([[self.num_derivatives + 1], funcs.shape])
                     )
@@ -1173,23 +924,14 @@
                     )
                     funcs_derivs[0] = funcs
                     x_derivs[0] = x_shaped
-<<<<<<< HEAD
-                    self.dx_interp_k_j = []
-                    self.dfx_interp_k_j = []
-=======
                     self.dx_k_j = []
                     self.dfx_k_j = []
->>>>>>> 04a8374b
                     for j in range(self.num_derivatives):
                         for axis in range(self.grid_ndim - 1):
                             s = [0] * (self.grid_ndim + 1)
                             s[axis] = slice(None, None, None)
                             s[-1] = axis
-<<<<<<< HEAD
-
-=======
                             # Need derivatives of order less than half derivative_order
->>>>>>> 04a8374b
                             if self.multiindices[j][axis] > 0 and self.multiindices[j][
                                 axis
                             ] <= (self.derivative_order // 2):
@@ -1211,30 +953,6 @@
                                     x_shaped, self.spatiotemporal_grid[tuple(s)]
                                 )
 
-<<<<<<< HEAD
-                    dx_interpolator = RegularGridInterpolator(
-                        grids,
-                        np.transpose(x_derivs, np.roll(np.arange(x_derivs.ndim), -1)),
-                    )
-                    dfx_interpolator = RegularGridInterpolator(
-                        grids,
-                        np.transpose(
-                            funcs_derivs, np.roll(np.arange(x_derivs.ndim), -1)
-                        ),
-                    )
-                    self.dx_interp_k_j = [
-                        dx_interpolator(self.XT_interp_k[k]) for k in range(self.K)
-                    ]
-                    self.dfx_interp_k_j = [
-                        dfx_interpolator(self.XT_interp_k[k]) for k in range(self.K)
-                    ]
-
-                    library_idx = 0
-                    for j in range(self.num_derivatives):
-                        integral = np.zeros((self.K, n_library_terms, n_features))
-                        derivs_mixed = self.multiindices[j] // 2
-                        derivs_pure = self.multiindices[j] - derivs_mixed
-=======
                     # Extract the function and feature derivatives on the domains
                     self.dx_k_j = [
                         [
@@ -1259,7 +977,6 @@
                         derivs_mixed = self.multiindices[j] // 2
                         derivs_pure = self.multiindices[j] - derivs_mixed
                         # Derivative orders for mixed derivatives product rule
->>>>>>> 04a8374b
                         derivs = np.concatenate(
                             [
                                 [np.zeros(self.grid_ndim - 1, dtype=int)],
@@ -1267,41 +984,11 @@
                             ],
                             axis=0,
                         )
-<<<<<<< HEAD
-=======
                         # Sum the terms in product rule
->>>>>>> 04a8374b
                         for deriv in derivs[
                             np.where(np.all(derivs <= derivs_mixed, axis=1))[0]
                         ]:
                             for k in range(self.K):
-<<<<<<< HEAD
-                                weights = self.weights2(
-                                    self.xtilde_k[k],
-                                    np.concatenate([deriv, [0]]),
-                                    self.p,
-                                ) * np.product(
-                                    self.H_xt_k[k]
-                                    ** (1.0 - np.concatenate([deriv, [0]]))
-                                )
-                                for m in range(n_library_terms):
-                                    for n in range(n_features):
-                                        j1 = np.where(
-                                            np.all(
-                                                derivs == derivs_mixed - deriv, axis=1
-                                            )
-                                        )[0][0]
-                                        j2 = np.where(
-                                            np.all(derivs == derivs_pure, axis=1)
-                                        )[0][0]
-                                        integral[k, m, n] = integral[
-                                            k, m, n
-                                        ] + np.product((-1) ** derivs_mixed) * np.sum(
-                                            weights
-                                            * self.dfx_interp_k_j[k][..., m, j1]
-                                            * self.dx_interp_k_j[k][..., n, j2]
-                                        )
-=======
                                 # Weights are either in fullweights0 or fullweights1
                                 j0 = np.where(np.all(derivs == deriv, axis=1))[0][0]
                                 if j0 == 0:
@@ -1334,7 +1021,6 @@
                                     binom(derivs_mixed, deriv)
                                 )
                         # collect the results
->>>>>>> 04a8374b
                         for n in range(n_features):
                             for m in range(n_library_terms):
                                 library_mixed_integrals[:, library_idx] = integral[
@@ -1347,14 +1033,7 @@
             if self.include_bias:
                 constants_final = np.zeros(self.K)
                 for k in range(self.K):
-<<<<<<< HEAD
-                    weights = self.weights2(
-                        self.xtilde_k[k], np.zeros(self.grid_ndim), self.p
-                    ) * np.product(self.H_xt_k[k])
-                    constants_final[k] = np.sum(weights)
-=======
                     constants_final[k] = np.sum(self.fullweights0[k])
->>>>>>> 04a8374b
                 xp[:, library_idx] = constants_final
                 library_idx += 1
 
