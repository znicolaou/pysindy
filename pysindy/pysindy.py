--- conflicted
+++ resolved
@@ -21,10 +21,6 @@
 from .feature_library import WeakPDELibrary
 from .optimizers import SINDyOptimizer
 from .optimizers import STLSQ
-<<<<<<< HEAD
-# from .utils import convert_u_dot_integral
-=======
->>>>>>> 04a8374b
 from .utils import drop_nan_rows
 from .utils import drop_random_rows
 from .utils import equations
@@ -376,15 +372,9 @@
                             for xi in x
                         ]
                     else:
-<<<<<<< HEAD
-                        x_dot = self.feature_library.libraries_[0].convert_u_dot_integral(
-                            x
-                        )
-=======
                         x_dot = self.feature_library.libraries_[
                             0
                         ].convert_u_dot_integral(x)
->>>>>>> 04a8374b
                 elif pde_libraries:
                     if multiple_trajectories and isinstance(t, Sequence):
                         x_dot = [
@@ -460,10 +450,7 @@
 
         # Drop rows where derivative isn't known unless using weak PDE form
         # OR If this is a generalized library with weak libraries
-<<<<<<< HEAD
-=======
         weak_libraries = False
->>>>>>> 04a8374b
         if isinstance(self.feature_library, GeneralizedLibrary):
             for lib in self.feature_library.libraries_:
                 if isinstance(lib, WeakPDELibrary):
